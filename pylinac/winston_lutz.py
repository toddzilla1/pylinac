--- conflicted
+++ resolved
@@ -848,13 +848,8 @@
 
     @argue.options(value=("all", "range"))
     def axis_rms_deviation(
-<<<<<<< HEAD
-        self, axis: Axis = Axis.GANTRY, value: str = "all"
-    ) -> Iterable | float:
-=======
         self, axis: Union[Axis, Tuple[Axis, ...]] = Axis.GANTRY, value: str = "all"
     ) -> Union[Iterable, float]:
->>>>>>> 877c74d8
         """The RMS deviations of a given axis/axes.
 
         Parameters
