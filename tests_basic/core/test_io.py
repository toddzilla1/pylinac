--- conflicted
+++ resolved
@@ -1,23 +1,18 @@
 """Test suite for the pylinac.io module."""
+import unittest
 import os
 import os.path as osp
-import unittest
 
-from pylinac.core.io import (
-    TemporaryZipDirectory,
-    get_url,
-    URLError,
-    is_dicom,
-    SNCProfiler,
-)
+from pylinac.core.io import TemporaryZipDirectory, get_url, URLError, is_dicom, SNCProfiler
 from pylinac.core.profile import SingleProfile
 from tests_basic.utils import get_file_from_cloud_test_repo
 
 
 class TestIO(unittest.TestCase):
+
     def test_temp_zip_dir(self):
         """Test the TemporaryZipDirectory."""
-        zfile = get_file_from_cloud_test_repo(["VMAT", "DRMLC.zip"])
+        zfile = get_file_from_cloud_test_repo(['VMAT', 'DRMLC.zip'])
 
         # test context manager use; shouldn't raise
         with TemporaryZipDirectory(zfile) as tmpzip:
@@ -30,25 +25,21 @@
     def test_get_url(self):
         """Test the URL retreiver."""
         # test webpage
-        webpage_url = "http://google.com"
+        webpage_url = 'http://google.com'
         get_url(webpage_url)  # shouldn't raise
         # test file
-<<<<<<< HEAD
-        file_url = "https://s3.amazonaws.com/pylinac/winston_lutz.zip"
-=======
         file_url = 'https://storage.googleapis.com/pylinac_demo_files/winston_lutz.zip'
->>>>>>> 462dcee5
         local_file = get_url(file_url)
         osp.isfile(local_file)
         # bad URL
         with self.assertRaises(URLError):
-            get_url("http://asdfasdfasdfasdfasdfasdfasdfasdf.org")
+            get_url('http://asdfasdfasdfasdfasdfasdfasdfasdf.org')
 
     def test_is_dicom(self):
         """Test the is_dicom function."""
 
-        test_file = get_file_from_cloud_test_repo(["VMAT", "DRGSdmlc-105-example.dcm"])
-        invalid_file = test_file.replace("DR", "DR_")
+        test_file = get_file_from_cloud_test_repo(['VMAT', 'DRGSdmlc-105-example.dcm'])
+        invalid_file = test_file.replace('DR', 'DR_')
         notdicom_file = osp.abspath(__file__)
 
         # valid file returns True
@@ -62,13 +53,14 @@
 
 
 class TestSNCProfiler(unittest.TestCase):
+
     def test_loading(self):
-        path = get_file_from_cloud_test_repo(["9E-GA0.prs"])
+        path = get_file_from_cloud_test_repo(['9E-GA0.prs'])
         prof = SNCProfiler(path)
         self.assertEqual(len(prof.detectors), 254)
 
     def test_to_profiles(self):
-        path = get_file_from_cloud_test_repo(["9E-GA0.prs"])
+        path = get_file_from_cloud_test_repo(['9E-GA0.prs'])
         prof = SNCProfiler(path)
         profs = prof.to_profiles()
         self.assertEqual(len(profs), 4)
